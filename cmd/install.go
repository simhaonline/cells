/*
 * Copyright (c) 2018. Abstrium SAS <team (at) pydio.com>
 * This file is part of Pydio Cells.
 *
 * Pydio Cells is free software: you can redistribute it and/or modify
 * it under the terms of the GNU Affero General Public License as published by
 * the Free Software Foundation, either version 3 of the License, or
 * (at your option) any later version.
 *
 * Pydio Cells is distributed in the hope that it will be useful,
 * but WITHOUT ANY WARRANTY; without even the implied warranty of
 * MERCHANTABILITY or FITNESS FOR A PARTICULAR PURPOSE.  See the
 * GNU Affero General Public License for more details.
 *
 * You should have received a copy of the GNU Affero General Public License
 * along with Pydio Cells.  If not, see <http://www.gnu.org/licenses/>.
 *
 * The latest code can be found at <https://pydio.com>.
 */

package cmd

import (
	"bytes"
	"fmt"
	"net/url"
	"os"
	"os/exec"
	"path/filepath"
	"runtime"
	"strings"

	"github.com/manifoldco/promptui"
	_ "github.com/mholt/caddy/caddyhttp"
	"github.com/mholt/caddy/caddytls"
	"github.com/micro/go-micro/broker"
	"github.com/spf13/cobra"

	"github.com/micro/cli"
	"github.com/pydio/cells/common"
	"github.com/pydio/cells/common/caddy"
	"github.com/pydio/cells/common/config"
	"github.com/pydio/cells/common/log"
	"github.com/pydio/cells/common/registry"
	"github.com/pydio/cells/common/service"
	"github.com/pydio/cells/discovery/install/assets"
)

const (
	caddyfile = `
		 {{.URL}} {
			 root "{{.Root}}"
			 proxy /install {{urls .Micro}}
			 {{.TLS}}
		 }
	 `
)

var (
<<<<<<< HEAD
	niBindUrl    string
	niExtUrl     string
	niDisableSsl bool
	niCertFile   string
	niKeyFile    string
=======
	caddyconf = struct {
		URL   *url.URL
		Root  string
		Micro string
		TLS   string
	}{}
	niBindUrl        string
	niExtUrl         string
	niDisableSsl     bool
	niLeEmailContact string
	niLeAcceptEula   bool
>>>>>>> 2d0431e3
)

// installCmd represents the install command
var installCmd = &cobra.Command{
	Use:   "install",
	Short: "Pydio Cells Installer",
	Long: `This command launch the installation process of Pydio Cells.

 It will ask for the Bind Host to hook the webserver on a network interface IP, and you can set different hosts for accessing
 the machine from outside world (if it is behind a proxy or inside a container with ports mapping for example).
 You can launch this installer in non-interactive mode by providing --bind and --external. This will launch the browser-based
 installer with SSL active using self_signed setup by default.
 You might also use Let's Encrypt automatic certificate generation by providing a contact email and accepting Let's Encrypt EULA, for instance:
 $ ` + os.Args[0] + ` install --bind share.mydomain.tld:443 --external share.mydomain.tld --le_email admin@mydomain.tld --le_agree true

 For example
 - Bind Host : 0.0.0.0:8080
 - External Host : share.mydomain.tld
 Or
 - Bind Host : share.mydomain.tld
 - External Host : share.mydomain.tld
 Or
 - Bind Host : IP:1515       # internal port
 - External Host : IP:8080   # external port mapped by docker
 Or
 - Bind Host : IP:8080
 - External Host : IP:8080

 It will open a browser to gather necessary information and configuration for Pydio Cells. if you don't have a browser access,
 you can launch the command line installation using the install-cli command:

 $ ` + os.Args[0] + ` install-cli

 Services will all start automatically after the install process is finished.
	 `,
	Run: func(cmd *cobra.Command, args []string) {

		cmd.Println("")
		cmd.Println("\033[1mWelcome to " + common.PackageLabel + " installation\033[0m")
		cmd.Println(common.PackageLabel + " will be configured to run on this machine. Make sure to prepare the following data")
		cmd.Println(" - IPs and ports for binding the webserver to outside world")
		cmd.Println(" - MySQL 5.6+ (or MariaDB equivalent) server access")
		cmd.Println("Pick your installation mode when you are ready.")
		cmd.Println("")

		var internal, external *url.URL

		// If these flags are set, non interractive mode
		if niBindUrl != "" && niExtUrl != "" {

			var saveMsg, prefix string

			if niDisableSsl {
				prefix = "http://"
				saveMsg = "Install / Non-Interactive / Without SSL"
			} else {

				saveMsg = "Install / Non-Interactive / "
				prefix = "https://"
				config.Set(true, "cert", "proxy", "ssl")

<<<<<<< HEAD
				if niCertFile != "" && niKeyFile != "" {
					config.Set(niCertFile, "cert", "proxy", "certFile")
					config.Set(niKeyFile, "cert", "proxy", "keyFile")
				} else {
					config.Set(true, "cert", "proxy", "self")
				}
				config.Save("cli", "Install / Non-Interactive / With SSL")
=======
				if niLeEmailContact != "" {

					// TODO add an option to provide specific CA URL
					if !niLeAcceptEula {
						cmd.Print("fatal: you must accept Let's Encrypt EULA by setting the corresponding flag in order to use this mode")
						os.Exit(1)
					}

					saveMsg += "With Let's Encrypt automatic cert generation"
					config.Set(false, "cert", "proxy", "self")
					config.Set(niLeEmailContact, "cert", "proxy", "email")
					config.Set(config.DefaultCaUrl, "cert", "proxy", "caUrl")

				} else {
					config.Set(true, "cert", "proxy", "self")
					saveMsg += "With self signed certificate"
				}
>>>>>>> 2d0431e3
			}

			internal, _ = url.Parse(prefix + niBindUrl)
			config.Set(internal.String(), "defaults", "urlInternal")

			// Enables more complex configs with a proxy.
			if strings.HasPrefix(niExtUrl, "http://") || strings.HasPrefix(niExtUrl, "https://") {
				external, _ = url.Parse(niExtUrl)
			} else {
				external, _ = url.Parse(prefix + niExtUrl)
			}
			config.Set(external.String(), "defaults", "url")

			config.Save("cli", saveMsg)
		} else {
			// Gather necessary basic info via the command line
			p := promptui.Select{Label: "Installation mode", Items: []string{"Browser-based (requires a browser access)", "Command line (performed in this terminal)"}}
			if i, _, e := p.Run(); e != nil {
				cmd.Help()
				log.Fatal(e.Error())
				os.Exit(1)
			} else {
				if i == 0 {
					var err error
					internal, external, err = promptAndSaveInstallUrls()
					if err != nil {
						cmd.Help()
						log.Fatal(err.Error())
					}
				} else {
					// Launch install cli then
					installCliCmd.Run(cmd, args)
					return
				}
			}
		}

		// Installing the JS data
		dir, err := assets.GetAssets("../discovery/install/assets/src")
		if err != nil {
			dir = filepath.Join(config.ApplicationDataDir(), "static", "install")

			if err, _, _ := assets.RestoreAssets(dir, assets.PydioInstallBox, nil); err != nil {
				cmd.Println("Could not restore install package", err)
				os.Exit(0)
			}
		}

		config.Save("cli", "Install / Setting default Port")

		// Manage TLS settings
		var tls string
		if config.Get("cert", "proxy", "ssl").Bool(false) {
			if config.Get("cert", "proxy", "self").Bool(false) {
				tls = "tls self_signed"
			} else if config.Get("cert", "proxy", "email").String("") != "" {
				tls = fmt.Sprintf("tls %s", config.Get("cert", "proxy", "email").String(""))
				caddytls.Agreed = true
				caddytls.DefaultCAUrl = config.Get("cert", "proxy", "caUrl").String("")
				// useStagingCA := config.Get("cert", "proxy", "useStagingCA").Bool(false)
			} else {
				cert := config.Get("cert", "proxy", "certFile").String("")
				key := config.Get("cert", "proxy", "keyFile").String("")
				if cert != "" && key != "" {
					tls = fmt.Sprintf("tls %s %s", cert, key)
				}
			}
		}

		config.Save("cli", "Install / Saving final configs")

		// starting the micro service
		micro := registry.Default.GetServiceByName(common.SERVICE_MICRO_API)
		micro.Start()

		// starting the installation REST service
		install := registry.Default.GetServiceByName(common.SERVICE_INSTALL)

		installServ := install.(service.Service)
		// Strip some flag to avoid panic on re-registering a flag twice
		flags := installServ.Options().Web.Options().Cmd.App().Flags
		var newFlags []cli.Flag
		for _, f := range flags {
			if f.GetName() == "register_ttl" || f.GetName() == "register_interval" {
				continue
			}
			newFlags = append(newFlags, f)
		}
		installServ.Options().Web.Options().Cmd.App().Flags = newFlags

		// Starting service install
		install.Start()

		// Creating temporary caddy file
		caddyconf.URL = internal
		caddyconf.Root = dir
		caddyconf.Micro = common.SERVICE_MICRO_API
		caddyconf.TLS = tls

		caddy.Enable(caddyfile, play)

		if err := caddy.StartWithFastRestart(); err != nil {
			cmd.Print(err)
			os.Exit(1)
		}

		cmd.Println("")
		cmd.Println(promptui.Styler(promptui.FGWhite)("Installation Server is starting ") + promptui.Styler(promptui.FGYellow)("..."))
		cmd.Println(promptui.Styler(promptui.FGWhite)(" internal URL: " + internal.String()))
		cmd.Println(promptui.Styler(promptui.FGWhite)(" external URL: " + external.String()))
		cmd.Println("")

		subscriber, err := broker.Subscribe(common.TOPIC_PROXY_RESTART, func(p broker.Publication) error {
			cmd.Println("")
			cmd.Printf(promptui.Styler(promptui.FGWhite)("Opening URL ") + promptui.Styler(promptui.FGWhite, promptui.FGUnderline, promptui.FGBold)(external.String()) + promptui.Styler(promptui.FGWhite)(" in your browser. Please copy/paste it if the browser is not on the same machine."))
			cmd.Println("")

			open(external.String())

			return nil
		})

		if err != nil {
			cmd.Print(err)
			os.Exit(1)
		}

		instance := caddy.GetInstance()
		instance.Wait()

		subscriber.Unsubscribe()
		install.Stop()

		cmd.Println("")
		cmd.Println(promptui.IconGood + "\033[1m Installation Finished: server will restart\033[0m")
		cmd.Println("")

		// Re-building allServices list
		if s, err := registry.Default.ListServices(); err != nil {
			cmd.Print("Could not retrieve list of services")
			os.Exit(0)
		} else {
			allServices = s
		}

		// Start all services
		excludes := []string{
			common.SERVICE_MICRO_API,
			common.SERVICE_REST_NAMESPACE_ + common.SERVICE_INSTALL,
		}
		for _, service := range allServices {
			ignore := false
			for _, ex := range excludes {
				if service.Name() == ex {
					ignore = true
				}
			}
			if service.Regexp() != nil {
				ignore = true
			}
			if !ignore {
				if service.RequiresFork() {
					if !service.AutoStart() {
						continue
					}
					go service.ForkStart()
				} else {
					go service.Start()
				}
			}
		}

		wg.Add(1)
		wg.Wait()
	},
}

func play() (*bytes.Buffer, error) {
	template := caddy.Get().GetTemplate()

	buf := bytes.NewBuffer([]byte{})
	if err := template.Execute(buf, caddyconf); err != nil {
		return nil, err
	}

	return buf, nil
}

// open opens the specified URL in the default browser of the user.
func open(url string) error {
	var cmd string
	var args []string
	switch runtime.GOOS {
	case "windows":
		cmd = "cmd"
		args = []string{"/c", "start"}
	case "darwin":
		cmd = "open"
	default: // "linux", "freebsd", "openbsd", "netbsd"
		cmd = "xdg-open"
	}
	args = append(args, url)
	return exec.Command(cmd, args...).Start()
}

func init() {

	flags := installCmd.PersistentFlags()
	flags.StringVar(&niBindUrl, "bind", "", "[Non interactive mode] internal URL:PORT on which the main proxy will bind. Self-signed SSL will be used by default")
	flags.StringVar(&niExtUrl, "external", "", "[Non interactive mode] external URL:PORT exposed to outside")
<<<<<<< HEAD
	flags.BoolVar(&niDisableSsl, "no_ssl", false, "[Non interactive mode] do not enable https")
	flags.StringVar(&niCertFile, "ssl_cert_file", "", "[Non interactive mode] ssl cert file path, left empty for self signed automatically")
	flags.StringVar(&niKeyFile, "ssl_key_file", "", "[Non interactive mode] ssl key file path, left empty for self signed automatically")
=======
	flags.BoolVar(&niDisableSsl, "no_ssl", false, "[Non interactive mode] do not enable self signed automatically")
	flags.StringVar(&niLeEmailContact, "le_email", "", "[Non interactive mode] contact e-mail for Let's Encrypt provided certificate")
	flags.BoolVar(&niLeAcceptEula, "le_agree", false, "[Non interactive mode] accept Let's Encrypt EULA")
>>>>>>> 2d0431e3

	RootCmd.AddCommand(installCmd)
}<|MERGE_RESOLUTION|>--- conflicted
+++ resolved
@@ -57,13 +57,6 @@
 )
 
 var (
-<<<<<<< HEAD
-	niBindUrl    string
-	niExtUrl     string
-	niDisableSsl bool
-	niCertFile   string
-	niKeyFile    string
-=======
 	caddyconf = struct {
 		URL   *url.URL
 		Root  string
@@ -73,9 +66,10 @@
 	niBindUrl        string
 	niExtUrl         string
 	niDisableSsl     bool
-	niLeEmailContact string
+	niCertFile   string
+	niKeyFile    string
+  niLeEmailContact string
 	niLeAcceptEula   bool
->>>>>>> 2d0431e3
 )
 
 // installCmd represents the install command
@@ -137,16 +131,13 @@
 				prefix = "https://"
 				config.Set(true, "cert", "proxy", "ssl")
 
-<<<<<<< HEAD
 				if niCertFile != "" && niKeyFile != "" {
-					config.Set(niCertFile, "cert", "proxy", "certFile")
+					
+          config.Set(niCertFile, "cert", "proxy", "certFile")
 					config.Set(niKeyFile, "cert", "proxy", "keyFile")
-				} else {
-					config.Set(true, "cert", "proxy", "self")
-				}
-				config.Save("cli", "Install / Non-Interactive / With SSL")
-=======
-				if niLeEmailContact != "" {
+          saveMsg += "With provided certificate"
+
+				} else if niLeEmailContact != "" {
 
 					// TODO add an option to provide specific CA URL
 					if !niLeAcceptEula {
@@ -154,16 +145,15 @@
 						os.Exit(1)
 					}
 
-					saveMsg += "With Let's Encrypt automatic cert generation"
 					config.Set(false, "cert", "proxy", "self")
 					config.Set(niLeEmailContact, "cert", "proxy", "email")
 					config.Set(config.DefaultCaUrl, "cert", "proxy", "caUrl")
-
+          saveMsg += "With Let's Encrypt automatic cert generation"
+					
 				} else {
 					config.Set(true, "cert", "proxy", "self")
 					saveMsg += "With self signed certificate"
 				}
->>>>>>> 2d0431e3
 			}
 
 			internal, _ = url.Parse(prefix + niBindUrl)
@@ -374,15 +364,11 @@
 	flags := installCmd.PersistentFlags()
 	flags.StringVar(&niBindUrl, "bind", "", "[Non interactive mode] internal URL:PORT on which the main proxy will bind. Self-signed SSL will be used by default")
 	flags.StringVar(&niExtUrl, "external", "", "[Non interactive mode] external URL:PORT exposed to outside")
-<<<<<<< HEAD
 	flags.BoolVar(&niDisableSsl, "no_ssl", false, "[Non interactive mode] do not enable https")
 	flags.StringVar(&niCertFile, "ssl_cert_file", "", "[Non interactive mode] ssl cert file path, left empty for self signed automatically")
 	flags.StringVar(&niKeyFile, "ssl_key_file", "", "[Non interactive mode] ssl key file path, left empty for self signed automatically")
-=======
-	flags.BoolVar(&niDisableSsl, "no_ssl", false, "[Non interactive mode] do not enable self signed automatically")
 	flags.StringVar(&niLeEmailContact, "le_email", "", "[Non interactive mode] contact e-mail for Let's Encrypt provided certificate")
 	flags.BoolVar(&niLeAcceptEula, "le_agree", false, "[Non interactive mode] accept Let's Encrypt EULA")
->>>>>>> 2d0431e3
 
 	RootCmd.AddCommand(installCmd)
 }