/*
 * Copyright (c) 2018. Abstrium SAS <team (at) pydio.com>
 * This file is part of Pydio Cells.
 *
 * Pydio Cells is free software: you can redistribute it and/or modify
 * it under the terms of the GNU Affero General Public License as published by
 * the Free Software Foundation, either version 3 of the License, or
 * (at your option) any later version.
 *
 * Pydio Cells is distributed in the hope that it will be useful,
 * but WITHOUT ANY WARRANTY; without even the implied warranty of
 * MERCHANTABILITY or FITNESS FOR A PARTICULAR PURPOSE.  See the
 * GNU Affero General Public License for more details.
 *
 * You should have received a copy of the GNU Affero General Public License
 * along with Pydio Cells.  If not, see <http://www.gnu.org/licenses/>.
 *
 * The latest code can be found at <https://pydio.com>.
 */

package config

import (
<<<<<<< HEAD
	"fmt"
	"log"

	"github.com/pydio/cells/common"
	"github.com/pydio/cells/common/utils/std"
	"github.com/spf13/cast"
)

func getDatabaseFromRef(name string) (string, string, error) {
	var databases map[string]*std.Database
	err := Values("databases").Scan(&databases)
	if err != nil {
		log.Fatal(err)
	}

	if v, ok := databases[name]; ok {
		return v.Driver, v.DSN, nil
	}

	return "", "", fmt.Errorf("not found")
}

// GetDatabase retrieves the database data from the config
func GetDatabase(conf common.ConfigValues) (string, string) {
	fmt.Println(conf.Get())
	switch v := conf.Get().(type) {
	case string:
		drv, dsn, err := getDatabaseFromRef(v)
		if err != nil {
			break
		}

		return drv, dsn
	default:
		m, err := cast.ToStringMapStringE(v)
		if err != nil {
			break
		}

		return m["drv"], m["dsn"]
	}

	defaultDBKey := Values("defaults").String("database", "")
	drv, dsn, err := getDatabaseFromRef(defaultDBKey)
	if err != nil {
		log.Fatal("[FATAL] Could not find default database! Please make sure that databases are correctly configured and started.")
	}

	return drv, dsn
=======
	"github.com/pydio/cells/common"
	"github.com/spf13/cast"
)

// GetDatabase retrieves the database data from the config
func GetDatabase(conf common.ConfigValues) (string, string) {

	v := conf.Get()
	m, err := cast.ToStringMapStringE(v)
	if err != nil {
		return "", ""
	}

	return m["drv"], m["dsn"]
>>>>>>> 432dbe75
}<|MERGE_RESOLUTION|>--- conflicted
+++ resolved
@@ -21,57 +21,6 @@
 package config
 
 import (
-<<<<<<< HEAD
-	"fmt"
-	"log"
-
-	"github.com/pydio/cells/common"
-	"github.com/pydio/cells/common/utils/std"
-	"github.com/spf13/cast"
-)
-
-func getDatabaseFromRef(name string) (string, string, error) {
-	var databases map[string]*std.Database
-	err := Values("databases").Scan(&databases)
-	if err != nil {
-		log.Fatal(err)
-	}
-
-	if v, ok := databases[name]; ok {
-		return v.Driver, v.DSN, nil
-	}
-
-	return "", "", fmt.Errorf("not found")
-}
-
-// GetDatabase retrieves the database data from the config
-func GetDatabase(conf common.ConfigValues) (string, string) {
-	fmt.Println(conf.Get())
-	switch v := conf.Get().(type) {
-	case string:
-		drv, dsn, err := getDatabaseFromRef(v)
-		if err != nil {
-			break
-		}
-
-		return drv, dsn
-	default:
-		m, err := cast.ToStringMapStringE(v)
-		if err != nil {
-			break
-		}
-
-		return m["drv"], m["dsn"]
-	}
-
-	defaultDBKey := Values("defaults").String("database", "")
-	drv, dsn, err := getDatabaseFromRef(defaultDBKey)
-	if err != nil {
-		log.Fatal("[FATAL] Could not find default database! Please make sure that databases are correctly configured and started.")
-	}
-
-	return drv, dsn
-=======
 	"github.com/pydio/cells/common"
 	"github.com/spf13/cast"
 )
@@ -86,5 +35,4 @@
 	}
 
 	return m["drv"], m["dsn"]
->>>>>>> 432dbe75
 }