--- conflicted
+++ resolved
@@ -120,11 +120,7 @@
 				config.PollInterval(10*time.Second),
 			)}
 
-<<<<<<< HEAD
-			m := NewMap()
-=======
 			m := new(std.Map)
->>>>>>> 432dbe75
 			defaultConfig.Unmarshal(m)
 
 			if save, e := migrations.UpgradeConfigsIfRequired(m); e == nil && save {
@@ -256,18 +252,11 @@
 func (c *Config) UnmarshalKey(key string, val interface{}) error {
 	return c.Config.Get(key).Scan(&val)
 }
-<<<<<<< HEAD
-func Values(keys ...string) common.ConfigValues {
-	m := std.NewMap()
-
-	err := Default().Get(keys[0 : len(keys)-1]...).Scan(m)
-=======
 
 func Values(keys ...common.Key) common.ConfigValues {
 	m := new(std.Map)
 
 	err := Default().Get().Scan(m)
->>>>>>> 432dbe75
 	if err != nil {
 		fmt.Println("Error converting map", err)
 		return nil
@@ -303,45 +292,4 @@
 	}
 
 	return save
-}
-
-// Do not append to the standard migration, it is called directly inside the
-// Vault/once.Do() routine, otherwise it locks config
-func migrateVault(vault *Config, defaultConfig *Config) bool {
-	var save bool
-
-	for _, path := range registeredVaultKeys {
-		confValue := defaultConfig.Get(path...).String("")
-		if confValue != "" && vault.Get(confValue).String("") == "" {
-			u := NewKeyForSecret()
-			fmt.Printf("[Configs] Upgrading %s to vault key %s\n", strings.Join(path, "/"), u)
-			vaultSource.Set(u, confValue, true)
-			defaultConfig.Set(u, path...)
-			save = true
-		}
-	}
-
-<<<<<<< HEAD
-=======
-	return remoteSource
-}
-
-// Do not append to the standard migration, it is called directly inside the
-// Vault/once.Do() routine, otherwise it locks config
-func migrateVault(vault *Config, defaultConfig *Config) bool {
-	var save bool
-
-	for _, path := range registeredVaultKeys {
-		confValue := defaultConfig.Get(path...).String("")
-		if confValue != "" && vault.Get(confValue).String("") == "" {
-			u := NewKeyForSecret()
-			fmt.Printf("[Configs] Upgrading %s to vault key %s\n", strings.Join(path, "/"), u)
-			vaultSource.Set(u, confValue, true)
-			defaultConfig.Set(u, path...)
-			save = true
-		}
-	}
-
->>>>>>> 432dbe75
-	return save
 }