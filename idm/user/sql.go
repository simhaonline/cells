/*
 * Copyright (c) 2018. Abstrium SAS <team (at) pydio.com>
 * This file is part of Pydio Cells.
 *
 * Pydio Cells is free software: you can redistribute it and/or modify
 * it under the terms of the GNU Affero General Public License as published by
 * the Free Software Foundation, either version 3 of the License, or
 * (at your option) any later version.
 *
 * Pydio Cells is distributed in the hope that it will be useful,
 * but WITHOUT ANY WARRANTY; without even the implied warranty of
 * MERCHANTABILITY or FITNESS FOR A PARTICULAR PURPOSE.  See the
 * GNU Affero General Public License for more details.
 *
 * You should have received a copy of the GNU Affero General Public License
 * along with Pydio Cells.  If not, see <http://www.gnu.org/licenses/>.
 *
 * The latest code can be found at <https://pydio.com>.
 */

package user

import (
	"context"
	"fmt"
	"strings"

	"github.com/gobuffalo/packr"
	"github.com/golang/protobuf/ptypes"
	"github.com/golang/protobuf/ptypes/any"
	"github.com/micro/go-micro/errors"
	migrate "github.com/rubenv/sql-migrate"
	"go.uber.org/zap"

	"github.com/pydio/cells/common"
	"github.com/pydio/cells/common/auth"
	"github.com/pydio/cells/common/config"
	"github.com/pydio/cells/common/log"
	"github.com/pydio/cells/common/proto/idm"
	"github.com/pydio/cells/common/proto/tree"
	"github.com/pydio/cells/common/service/proto"
	"github.com/pydio/cells/common/sql"
	"github.com/pydio/cells/common/sql/index"
	"github.com/pydio/cells/common/sql/resources"
	"github.com/pydio/cells/common/utils"
)

const (
	indexLen = 767
)

var (
	queries = map[string]string{
		"AddAttribute":         `replace into idm_user_attributes (uuid, name, value) values (?, ?, ?)`,
		"GetAttributes":        `select name, value from idm_user_attributes where uuid = ?`,
		"DeleteAttribute":      `delete from idm_user_attributes where uuid = ? and name = ?`,
		"DeleteAttributes":     `delete from idm_user_attributes where uuid = ?`,
		"AddRole":              `replace into idm_user_roles (uuid, role) values (?, ?)`,
		"GetRoles":             `select role from idm_user_roles where uuid = ?`,
		"DeleteUserRoles":      `delete from idm_user_roles where uuid = ?`,
		"DeleteUserRolesClean": `delete from idm_user_roles where uuid not in (select uuid from idm_user_idx_nodes)`,
		"DeleteRoleById":       `delete from idm_user_roles where role = ?`,
		"DeleteAttsClean":      `delete from idm_user_attributes where uuid not in (select uuid from idm_user_idx_nodes)`,
	}

	unPrepared = map[string]func(...interface{}) string{
		"WhereGroupPath": func(args ...interface{}) string {
			mpath := []byte(args[0].(string))
			level := args[1].(int)
			return fmt.Sprintf(`(%s) and t.level = %d`, getMPathLike("", mpath), level)
		},
		"WhereGroupPathRecursive": func(args ...interface{}) string {
			mpath := []byte(args[0].(string))
			level := args[1].(int)
			return fmt.Sprintf(`(%s) and t.level >= %d`, getMPathLike("", mpath), level)
		},
		"WhereGroupPathIncludeParent": func(args ...interface{}) string {
			mpath := []byte(args[0].(string))
			return fmt.Sprintf(`(%s)`, getMPathEquals("", mpath))
		},
		"WhereHasAttributes": func(args ...interface{}) string {
			return fmt.Sprintf(`EXISTS (select a.name from idm_user_attributes as a WHERE %s and a.uuid = t.uuid)`, args...)
		},
		"WhereHasRoles": func(args ...interface{}) string {
			return fmt.Sprintf(`EXISTS (select r.role from idm_user_roles as r WHERE %s and r.uuid = t.uuid)`, args...)
		},
	}

	hasher = auth.PydioPW{
		PBKDF2_HASH_ALGORITHM: "sha256",
		PBKDF2_ITERATIONS:     1000,
		PBKDF2_SALT_BYTE_SIZE: 32,
		PBKDF2_HASH_BYTE_SIZE: 24,
		HASH_SECTIONS:         4,
		HASH_ALGORITHM_INDEX:  0,
		HASH_ITERATION_INDEX:  1,
		HASH_SALT_INDEX:       2,
		HASH_PBKDF2_INDEX:     3,
	}
)

// Impl of the Mysql interface
type sqlimpl struct {
	*sql.Handler

	*resources.ResourcesSQL
	*index.IndexSQL
}

// Init handler for the SQL DAO
func (s *sqlimpl) Init(options config.Map) error {

	// super
	s.DAO.Init(options)

	// Preparing the resources
	s.ResourcesSQL = resources.NewDAO(s.Handler, "t.uuid").(*resources.ResourcesSQL)
	if err := s.ResourcesSQL.Init(options); err != nil {
		return fmt.Errorf("cannot initialise resources DAO: %v", err)
	}

	// Preparing the index
	s.IndexSQL = index.NewDAO(s.Handler, "ROOT_GROUP").(*index.IndexSQL)
	if err := s.IndexSQL.Init(options); err != nil {
		return fmt.Errorf("cannot initialise index DAO: %v", err)
	}

	// Doing the database migrations
	migrations := &sql.PackrMigrationSource{
		Box:         packr.NewBox("../../idm/user/migrations"),
		Dir:         s.Driver(),
		TablePrefix: s.Prefix(),
	}
	_, err := sql.ExecMigration(s.DB(), s.Driver(), migrations, migrate.Up, "idm_user_")
	if err != nil {
		return fmt.Errorf("cannot perform migration: %v", err)
	}

	// Preparing the db statements
	if options.Bool("prepare", true) {
		for key, query := range queries {
			if err := s.Prepare(key, query); err != nil {
				return fmt.Errorf("unable to prepare query[%s]: %s - error: %v", key, query, err)
			}
		}
	}

	return nil
}

func safeGroupPath(gPath string) string {
	return fmt.Sprintf("/%s", strings.Trim(gPath, "/"))
}

// Add to the mysql DB
func (s *sqlimpl) Add(in interface{}) (interface{}, []*tree.Node, error) {

	// s.Lock()
	// defer s.Unlock()
	var createdNodes []*tree.Node

	var user *idm.User
	var ok bool
	if user, ok = in.(*idm.User); !ok {
		return nil, createdNodes, fmt.Errorf("invalid format, expecting idm.User")
	}

	user.GroupPath = safeGroupPath(user.GroupPath)
	objectUuid := user.Uuid
	var objectPath string

	if !user.IsGroup {
		objectPath = strings.TrimRight(user.GroupPath, "/") + "/" + user.Login
	} else {
		objectPath = user.GroupPath
	}

	// First get by Uuid, it must be unique
	if len(objectUuid) > 0 {
		if node, err := s.IndexSQL.GetNodeByUUID(objectUuid); err == nil && node != nil {
			s.rebuildGroupPath(node)
			if node.Path != objectPath {
				// This is a move
				reqFromPath := "/" + strings.Trim(node.Path, "/")
				reqToPath := objectPath

				var pathFrom, pathTo utils.MPath
				var nodeFrom, nodeTo *utils.TreeNode

				if pathFrom, _, err = s.IndexSQL.Path(reqFromPath, false); err != nil || pathFrom == nil {
					return nil, createdNodes, err
				}

				if nodeFrom, err = s.IndexSQL.GetNode(pathFrom); err != nil {
					return nil, createdNodes, err
				}
				if nodeFrom.IsLeaf() {
					if err = s.IndexSQL.DelNode(nodeFrom); err != nil {
						return nil, createdNodes, err
					}
					if pathTo, _, err = s.IndexSQL.Path(reqToPath, true, nodeFrom.Node); err != nil {
						return nil, createdNodes, err
					}
				} else {
					if pathTo, _, err = s.IndexSQL.Path(reqToPath, true); err != nil {
						return nil, createdNodes, err
					}
				}

				if nodeTo, err = s.IndexSQL.GetNode(pathTo); err != nil {
					return nil, createdNodes, err
				}

				log.Logger(context.Background()).Debug("MOVE TREE", zap.Any("from", nodeFrom), zap.Any("to", nodeTo))
				if !nodeFrom.IsLeaf() {
					if err := s.IndexSQL.MoveNodeTree(nodeFrom, nodeTo); err != nil {
						return nil, createdNodes, err
					}
				}
			}
		}
	}

	// Now carry on to potential updates
	var node *tree.Node
	if !user.IsGroup {
		node = userToNode(user)
	} else {
		node = groupToNode(user)
	}
	mPath, created, er := s.IndexSQL.Path(node.Path, true, node)
	if er != nil {
		return nil, createdNodes, er
	}

	if len(created) == 0 && node.Etag != "" {
		log.Logger(context.Background()).Debug("User update w/ password")
		updateNode := utils.NewTreeNode()
		updateNode.SetMPath(mPath...)
		if err := s.IndexSQL.DelNode(updateNode); err != nil {
			return nil, createdNodes, err
		}
		_, _, err := s.IndexSQL.Path(node.Path, true, node)
		if err != nil {
			return nil, createdNodes, err
		}
	}
	if user.Uuid == "" {
		foundOrCreatedNode, _ := s.IndexSQL.GetNode(mPath)
		user.Uuid = foundOrCreatedNode.Uuid
	}

	// Remove existing attributes, replace with new ones
<<<<<<< HEAD
	// TODO: should we put these two operations (delete / insert) inside a transaction?
	if user.GroupLabel != "" {
		user.Attributes["pydio:labelLike"] = user.GroupLabel
	} else if user.Login != "" {
		user.Attributes["pydio:labelLike"] = user.Login
	}
	if _, err := s.GetStmt("DeleteAttributes").Exec(user.Uuid); err != nil {
		return nil, createdNodes, err
=======
	if stmt := s.GetStmt("DeleteAttributes"); stmt != nil {
		defer stmt.Close()

		if _, err := stmt.Exec(user.Uuid); err != nil {
			return nil, createdNodes, err
		}
	} else {
		return nil, createdNodes, fmt.Errorf("Unknown statement")
>>>>>>> 714f51c1
	}
	for attr, val := range user.Attributes {
		if stmt := s.GetStmt("AddAttribute"); stmt != nil {
			defer stmt.Close()

			if _, err := stmt.Exec(
				user.Uuid,
				attr,
				val,
			); err != nil {
				return nil, createdNodes, err
			}
		} else {
			return nil, createdNodes, fmt.Errorf("Unknown statement")
		}
	}

<<<<<<< HEAD
	// TODO: should we put these two operations (delete / insert) inside a transaction?
	if _, err := s.GetStmt("DeleteUserRoles").Exec(user.Uuid); err != nil {
		return nil, createdNodes, err
=======
	if stmt := s.GetStmt("DeleteUserRoles"); stmt != nil {
		defer stmt.Close()

		if _, err := stmt.Exec(user.Uuid); err != nil {
			return nil, createdNodes, err
		}
	} else {
		return nil, createdNodes, fmt.Errorf("Unknown statement")
>>>>>>> 714f51c1
	}
	for _, role := range user.Roles {
		if role.UserRole || role.GroupRole {
			continue
		}

		if stmt := s.GetStmt("AddRole"); stmt != nil {
			defer stmt.Close()

			if _, err := stmt.Exec(
				user.Uuid,
				role.Uuid,
			); err != nil {
				return nil, createdNodes, err
			}
		} else {
			return nil, createdNodes, fmt.Errorf("Unknown statement")
		}
	}
	for _, n := range created {
		createdNodes = append(createdNodes, n.Node)
	}

	return user, createdNodes, nil
}

// Find a user in the DB, and verify that password is correct.
// Password is passed in clear form, hashing method is kept internal to the user service
func (s *sqlimpl) Bind(userName string, password string) (user *idm.User, e error) {

	q := &idm.UserSingleQuery{
		Login: userName,
	}
	qA, _ := ptypes.MarshalAny(q)
	var results []interface{}
	s.Search(&service.Query{SubQueries: []*any.Any{qA}}, &results)
	if len(results) == 0 {
		// The error code is actually very important
		return nil, errors.NotFound(common.SERVICE_USER, "Cannot find user %s", userName)
	}
	object := results[0]
	user = object.(*idm.User)
	hashedPass := user.Password
	// Check password
	valid, _ := hasher.CheckDBKDF2PydioPwd(password, hashedPass)
	if valid {
		return user, nil
	}
	// Check with legacy format (coming from PHP, Salt []byte is built differently)
	valid, _ = hasher.CheckDBKDF2PydioPwd(password, hashedPass, true)
	if valid {
		return user, nil
	}

	return nil, errors.Forbidden(common.SERVICE_USER, "Password does not match")

}

// Count counts the number of users matching the passed query in the SQL DB.
func (s *sqlimpl) Count(query sql.Enquirer) (int, error) {

	s.Lock()
	defer s.Unlock()

	queryString, err := s.makeSearchQuery(query, true, false, false)
	if err != nil {
		return 0, err
	}

	row := s.DB().QueryRow(queryString)
	total := new(int)
	err = row.Scan(
		&total,
	)
	return *total, err

}

// Search in the mysql DB
func (s *sqlimpl) Search(query sql.Enquirer, users *[]interface{}, withParents ...bool) error {

	// s.Lock()
	// defer s.Unlock()

	var includeParents bool
	if len(withParents) > 0 {
		includeParents = withParents[0]
	}

	queryString, err := s.makeSearchQuery(query, false, includeParents, false)
	if err != nil {
		return err
	}

	log.Logger(context.Background()).Debug("Users Search Query ", zap.String("q", queryString), zap.Any("q2", query.GetSubQueries()))
	res, err := s.DB().Query(queryString)
	if err != nil {
		return err
	}

	defer res.Close()
	for res.Next() {

		var uuid string
		var level uint32
		var rat []byte
		var name string
		var leaf int32
		var etag string
		res.Scan(
			&uuid,
			&level,
			&rat,
			&name,
			&leaf,
			&etag,
		)
		node := utils.NewTreeNode()
		node.SetBytes(rat)
		node.Uuid = uuid
		node.Etag = etag
		s.rebuildGroupPath(node)
		node.SetMeta("name", name)

		var userOrGroup *idm.User
		if leaf == 0 {
			node.Node.Type = tree.NodeType_COLLECTION
			userOrGroup = nodeToGroup(node)
		} else {
			node.Node.Type = tree.NodeType_LEAF
			userOrGroup = nodeToUser(node)

			stmt := s.GetStmt("GetRoles")
			if stmt == nil {
				return fmt.Errorf("Unknown statement")
			}
			defer stmt.Close()
			if resRoles, err := stmt.Query(userOrGroup.Uuid); err != nil {
				return err
			} else {
				for resRoles.Next() {
					var name string
					resRoles.Scan(&name)
					userOrGroup.Roles = append(userOrGroup.Roles, &idm.Role{Uuid: name, Label: name})
				}
				resRoles.Close()
			}
			// User Role
			userOrGroup.Roles = append(userOrGroup.Roles, &idm.Role{Uuid: userOrGroup.Uuid, Label: userOrGroup.Login, UserRole: true})
		}

		userOrGroup.Attributes = make(map[string]string)
		stmt := s.GetStmt("GetAttributes")
		if stmt == nil {
			return fmt.Errorf("Unknown statement")
		}
		defer stmt.Close()
		if resAttributes, err := stmt.Query(userOrGroup.Uuid); err != nil {
			return err
		} else {
			for resAttributes.Next() {
				var name, value string
				resAttributes.Scan(
					&name,
					&value,
				)
				userOrGroup.Attributes[name] = value
			}
			resAttributes.Close()
		}
		*users = append(*users, userOrGroup)

	}

	//log.Logger(context.Background()).Debug("Monitor DBStats after search", zap.Any("stats", s.SQLConn.DB.Stats()))

	return nil
}

// Del from the mysql DB
func (s *sqlimpl) Del(query sql.Enquirer) (int64, error) {

	queryString, err := s.makeSearchQuery(query, false, true, true)
	if err != nil {
		return 0, err
	}

	log.Logger(context.Background()).Debug("Delete", zap.String("q", queryString))

	res, err := s.DB().Query(queryString)
	if err != nil {
		return 0, err
	}

	rows := int64(0)

	var nodes []*utils.TreeNode
	for res.Next() {
		var uuid string
		var level uint32
		var rat []byte
		var name string
		var leaf int32
		var etag string
		res.Scan(
			&uuid,
			&level,
			&rat,
			&name,
			&leaf,
			&etag,
		)
		node := utils.NewTreeNode()
		node.SetBytes(rat)
		node.Uuid = uuid
		node.Level = int(level)
		nodes = append(nodes, node)
	}
	res.Close()

	for _, node := range nodes {

		if err := s.IndexSQL.DelNode(node); err != nil {
			return rows, err
		}

		if err := s.deleteNodeData(node.Uuid); err != nil {
			return rows, err
		}

		rows++
	}

	// If some children have been deleted, remove them now
	if stmt := s.GetStmt("DeleteUserRolesClean"); stmt != nil {
		defer stmt.Close()

		if _, err := stmt.Exec(); err != nil {
			return rows, err
		}
	} else {
		return rows, fmt.Errorf("Unknown statement")
	}

	if stmt := s.GetStmt("DeleteAttsClean"); stmt != nil {
		defer stmt.Close()

		if _, err := stmt.Exec(); err != nil {
			return rows, err
		}
	} else {
		return rows, fmt.Errorf("Unknown statement")
	}

	return rows, nil
}

func (s *sqlimpl) CleanRole(roleId string) error {

	_, err := s.GetStmt("DeleteRoleById").Exec(roleId)
	return err

}

func (s *sqlimpl) deleteNodeData(uuid string) error {

	if stmt := s.GetStmt("DeleteAttributes"); stmt != nil {
		defer stmt.Close()

		if _, err := stmt.Exec(uuid); err != nil {
			return err
		}
	} else {
		return fmt.Errorf("Unknown statement")
	}

	if stmt := s.GetStmt("DeleteUserRoles"); stmt != nil {
		defer stmt.Close()
		if _, err := stmt.Exec(uuid); err != nil {
			return err
		}
	} else {
		return fmt.Errorf("Unknown statement")
	}

	return nil
}

func (s *sqlimpl) rebuildGroupPath(node *utils.TreeNode) {
	if len(node.Path) == 0 {
		var path []string
		roles := []string{}
		for pNode := range s.IndexSQL.GetNodes(node.MPath.Parents()...) {
			path = append(path, pNode.Name())
			roles = append(roles, pNode.Uuid)
		}
		path = append(path, node.Name())
		p := strings.Join(path, "/")
		node.Path = fmt.Sprintf("/%s", strings.TrimLeft(p, "/"))
		node.SetMeta("GroupRoles", roles)
	}

}

// where t.mpath = ?
func getMPathEquals(tableAlias string, mpath []byte) string {
	var res []string

	if tableAlias != "" {
		tableAlias = tableAlias + "."
	}

	for {
		var cnt int
		cnt = (len(mpath) - 1) / indexLen
		res = append(res, fmt.Sprintf(`%smpath%d LIKE "%s"`, tableAlias, cnt+1, mpath[(cnt*indexLen):]))

		if idx := cnt * indexLen; idx == 0 {
			break
		}

		mpath = mpath[0 : cnt*indexLen]
	}

	return strings.Join(res, " and ")
}

// t.mpath LIKE ?
func getMPathLike(tableAlias string, mpath []byte) string {
	var res []string

	if tableAlias != "" {
		tableAlias = tableAlias + "."
	}

	mpath = append(mpath, []byte(".%")...)

	done := false
	for {
		var cnt int
		cnt = (len(mpath) - 1) / indexLen

		if !done {
			res = append(res, fmt.Sprintf(`%smpath%d LIKE "%s"`, tableAlias, cnt+1, mpath[(cnt*indexLen):]))
			done = true
		} else {
			res = append(res, fmt.Sprintf(`%smpath%d LIKE "%s"`, tableAlias, cnt+1, mpath[(cnt*indexLen):]))
		}

		if idx := cnt * indexLen; idx == 0 {
			break
		}

		mpath = mpath[0 : cnt*indexLen]
	}

	return strings.Join(res, " and ")
}

// and (t.mpath = ? OR t.mpath LIKE ?)
func getMPathEqualsOrLike(tableAlias string, mpath []byte) string {
	var res []string

	if tableAlias != "" {
		tableAlias = tableAlias + "."
	}

	mpath = append(mpath, []byte(".%")...)

	done := false
	for {
		var cnt int
		cnt = (len(mpath) - 1) / indexLen

		if !done {
			res = append(res, fmt.Sprintf(`%smpath%d LIKE "%s"`, tableAlias, cnt+1, mpath[(cnt*indexLen):len(mpath)-2]))
			res = append(res, fmt.Sprintf(`%smpath%d LIKE "%s"`, tableAlias, cnt+1, mpath[(cnt*indexLen):]))
			done = true
		} else {
			res = append(res, fmt.Sprintf(`%smpath%d LIKE "%s"`, tableAlias, cnt+1, mpath[(cnt*indexLen):]))
		}

		if idx := cnt * indexLen; idx == 0 {
			break
		}

		mpath = mpath[0 : cnt*indexLen]
	}

	return strings.Join(res, " or ")
}

// where t.mpath in (?, ?, ?, ?, ?, ?, ?, ?, ?, ?, ?, ?, ?, ?, ?, ?, ?, ?, ?, ?)
func getMPathesIn(tableAlias string, mpathes ...string) string {

	var res []string
	for _, mpath := range mpathes {
		res = append(res, fmt.Sprintf(`(%s)`, getMPathEquals(tableAlias, []byte(mpath))))
	}

	return strings.Join(res, " or ")
}<|MERGE_RESOLUTION|>--- conflicted
+++ resolved
@@ -251,16 +251,12 @@
 	}
 
 	// Remove existing attributes, replace with new ones
-<<<<<<< HEAD
 	// TODO: should we put these two operations (delete / insert) inside a transaction?
 	if user.GroupLabel != "" {
 		user.Attributes["pydio:labelLike"] = user.GroupLabel
 	} else if user.Login != "" {
 		user.Attributes["pydio:labelLike"] = user.Login
 	}
-	if _, err := s.GetStmt("DeleteAttributes").Exec(user.Uuid); err != nil {
-		return nil, createdNodes, err
-=======
 	if stmt := s.GetStmt("DeleteAttributes"); stmt != nil {
 		defer stmt.Close()
 
@@ -269,7 +265,6 @@
 		}
 	} else {
 		return nil, createdNodes, fmt.Errorf("Unknown statement")
->>>>>>> 714f51c1
 	}
 	for attr, val := range user.Attributes {
 		if stmt := s.GetStmt("AddAttribute"); stmt != nil {
@@ -287,11 +282,6 @@
 		}
 	}
 
-<<<<<<< HEAD
-	// TODO: should we put these two operations (delete / insert) inside a transaction?
-	if _, err := s.GetStmt("DeleteUserRoles").Exec(user.Uuid); err != nil {
-		return nil, createdNodes, err
-=======
 	if stmt := s.GetStmt("DeleteUserRoles"); stmt != nil {
 		defer stmt.Close()
 
@@ -300,7 +290,6 @@
 		}
 	} else {
 		return nil, createdNodes, fmt.Errorf("Unknown statement")
->>>>>>> 714f51c1
 	}
 	for _, role := range user.Roles {
 		if role.UserRole || role.GroupRole {
@@ -433,12 +422,7 @@
 			node.Node.Type = tree.NodeType_LEAF
 			userOrGroup = nodeToUser(node)
 
-			stmt := s.GetStmt("GetRoles")
-			if stmt == nil {
-				return fmt.Errorf("Unknown statement")
-			}
-			defer stmt.Close()
-			if resRoles, err := stmt.Query(userOrGroup.Uuid); err != nil {
+			if resRoles, err := s.GetStmt("GetRoles").Query(userOrGroup.Uuid); err != nil {
 				return err
 			} else {
 				for resRoles.Next() {
@@ -453,12 +437,7 @@
 		}
 
 		userOrGroup.Attributes = make(map[string]string)
-		stmt := s.GetStmt("GetAttributes")
-		if stmt == nil {
-			return fmt.Errorf("Unknown statement")
-		}
-		defer stmt.Close()
-		if resAttributes, err := stmt.Query(userOrGroup.Uuid); err != nil {
+		if resAttributes, err := s.GetStmt("GetAttributes").Query(userOrGroup.Uuid); err != nil {
 			return err
 		} else {
 			for resAttributes.Next() {
@@ -535,24 +514,12 @@
 	}
 
 	// If some children have been deleted, remove them now
-	if stmt := s.GetStmt("DeleteUserRolesClean"); stmt != nil {
-		defer stmt.Close()
-
-		if _, err := stmt.Exec(); err != nil {
-			return rows, err
-		}
-	} else {
-		return rows, fmt.Errorf("Unknown statement")
-	}
-
-	if stmt := s.GetStmt("DeleteAttsClean"); stmt != nil {
-		defer stmt.Close()
-
-		if _, err := stmt.Exec(); err != nil {
-			return rows, err
-		}
-	} else {
-		return rows, fmt.Errorf("Unknown statement")
+	if _, err := s.GetStmt("DeleteUserRolesClean").Exec(); err != nil {
+		return rows, err
+	}
+
+	if _, err := s.GetStmt("DeleteAttsClean").Exec(); err != nil {
+		return rows, err
 	}
 
 	return rows, nil
@@ -567,23 +534,12 @@
 
 func (s *sqlimpl) deleteNodeData(uuid string) error {
 
-	if stmt := s.GetStmt("DeleteAttributes"); stmt != nil {
-		defer stmt.Close()
-
-		if _, err := stmt.Exec(uuid); err != nil {
-			return err
-		}
-	} else {
-		return fmt.Errorf("Unknown statement")
-	}
-
-	if stmt := s.GetStmt("DeleteUserRoles"); stmt != nil {
-		defer stmt.Close()
-		if _, err := stmt.Exec(uuid); err != nil {
-			return err
-		}
-	} else {
-		return fmt.Errorf("Unknown statement")
+	if _, err := s.GetStmt("DeleteAttributes").Exec(uuid); err != nil {
+		return err
+	}
+
+	if _, err := s.GetStmt("DeleteUserRoles").Exec(uuid); err != nil {
+		return err
 	}
 
 	return nil
