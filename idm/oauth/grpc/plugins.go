/*
 * Copyright (c) 2018. Abstrium SAS <team (at) pydio.com>
 * This file is part of Pydio Cells.
 *
 * Pydio Cells is free software: you can redistribute it and/or modify
 * it under the terms of the GNU Affero General Public License as published by
 * the Free Software Foundation, either version 3 of the License, or
 * (at your option) any later version.
 *
 * Pydio Cells is distributed in the hope that it will be useful,
 * but WITHOUT ANY WARRANTY; without even the implied warranty of
 * MERCHANTABILITY or FITNESS FOR A PARTICULAR PURPOSE.  See the
 * GNU Affero General Public License for more details.
 *
 * You should have received a copy of the GNU Affero General Public License
 * along with Pydio Cells.  If not, see <http://www.gnu.org/licenses/>.
 *
 * The latest code can be found at <https://pydio.com>.
 */

// Package grpc spins an OpenID Connect Server using the coreos/dex implementation
package grpc

import (
<<<<<<< HEAD
	"fmt"
=======
>>>>>>> 9b439252
	"log"

	"github.com/micro/go-micro"

	"github.com/pydio/cells/common"
	"github.com/pydio/cells/common/auth"
	"github.com/pydio/cells/common/config"
	"github.com/pydio/cells/common/plugins"
	proto "github.com/pydio/cells/common/proto/auth"
	"github.com/pydio/cells/common/service"
	servicecontext "github.com/pydio/cells/common/service/context"
	"github.com/pydio/cells/common/sql"
	"github.com/pydio/cells/idm/oauth"
)

func init() {

	plugins.Register(func() {
		// Configuration
		auth.InitConfiguration(config.Values("services", common.SERVICE_WEB_NAMESPACE_+common.SERVICE_OAUTH))
		auth.RegisterGRPCProvider(common.SERVICE_GRPC_NAMESPACE_ + common.SERVICE_OAUTH)

		service.NewService(
			service.Name(common.SERVICE_GRPC_NAMESPACE_+common.SERVICE_OAUTH),
			service.Tag(common.SERVICE_TAG_IDM),
			service.Description("OAuth Provider"),
			service.WithStorage(oauth.NewDAO),
			service.WithMicro(func(m micro.Service) error {
				proto.RegisterLoginProviderHandler(m.Options().Server, &Handler{})
				proto.RegisterConsentProviderHandler(m.Options().Server, &Handler{})
				proto.RegisterLogoutProviderHandler(m.Options().Server, &Handler{})
				proto.RegisterAuthCodeProviderHandler(m.Options().Server, &Handler{})
				proto.RegisterAuthCodeExchangerHandler(m.Options().Server, &Handler{})
				proto.RegisterAuthTokenVerifierHandler(m.Options().Server, &Handler{})
				proto.RegisterAuthTokenRefresherHandler(m.Options().Server, &Handler{})
				proto.RegisterAuthTokenRevokerHandler(m.Options().Server, &Handler{})

				return nil
			}),
			service.BeforeStart(initialize),
		)
	})
}

func initialize(s service.Service) error {

	ctx := s.Options().Context

	dao := servicecontext.GetDAO(ctx).(sql.DAO)

<<<<<<< HEAD
	// Configuration
	fmt.Println(config.Values("services", common.SERVICE_WEB_NAMESPACE_+common.SERVICE_OAUTH))
	auth.InitConfiguration(config.Values("services", common.SERVICE_WEB_NAMESPACE_+common.SERVICE_OAUTH))
	auth.RegisterGRPCProvider(common.SERVICE_GRPC_NAMESPACE_ + common.SERVICE_OAUTH)

=======
>>>>>>> 9b439252
	auth.OnConfigurationInit(func() {
		var m []struct {
			ID   string `"json:id"`
			Name string `"json:id"`
			Type string `"json:type"`
		}

		if err := auth.GetConfigurationProvider().Connectors().Scan(&m); err != nil {
			log.Fatal("Wrong configuration ", err)
		}

		for _, mm := range m {
			if mm.Type == "pydio" {
				// Registering the first connector
				auth.RegisterConnector(m[0].ID, m[0].Name, m[0].Type, nil)
			}
		}
	})

	// Registry
	auth.InitRegistry(dao)

	watcher, err := config.Watch("services", common.SERVICE_WEB_NAMESPACE_+common.SERVICE_OAUTH)
	if err != nil {
		return err
	}

	go func() {
		defer watcher.Stop()
		for {
			_, err := watcher.Next()
			if err != nil {
				break
			}

			auth.InitConfiguration(config.Values("services", common.SERVICE_WEB_NAMESPACE_+common.SERVICE_OAUTH))
		}
	}()

	return nil
}<|MERGE_RESOLUTION|>--- conflicted
+++ resolved
@@ -22,10 +22,6 @@
 package grpc
 
 import (
-<<<<<<< HEAD
-	"fmt"
-=======
->>>>>>> 9b439252
 	"log"
 
 	"github.com/micro/go-micro"
@@ -76,14 +72,10 @@
 
 	dao := servicecontext.GetDAO(ctx).(sql.DAO)
 
-<<<<<<< HEAD
 	// Configuration
-	fmt.Println(config.Values("services", common.SERVICE_WEB_NAMESPACE_+common.SERVICE_OAUTH))
 	auth.InitConfiguration(config.Values("services", common.SERVICE_WEB_NAMESPACE_+common.SERVICE_OAUTH))
 	auth.RegisterGRPCProvider(common.SERVICE_GRPC_NAMESPACE_ + common.SERVICE_OAUTH)
 
-=======
->>>>>>> 9b439252
 	auth.OnConfigurationInit(func() {
 		var m []struct {
 			ID   string `"json:id"`
