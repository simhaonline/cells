--- conflicted
+++ resolved
@@ -220,11 +220,7 @@
 	err = dao.SaveKey(req.Key)
 	if err != nil {
 		rsp.Success = false
-<<<<<<< HEAD
-		return errors.InternalServerError(common.SERVICE_ENC_KEY, "failed to save imported key %s", err)
-=======
 		return errors.InternalServerError(common.SERVICE_ENC_KEY, "failed to save imported key, cause: %s", err.Error())
->>>>>>> 577bdd9d
 	}
 
 	log.Logger(ctx).Info("Returning response")
@@ -262,11 +258,7 @@
 	// We update the key
 	err = dao.SaveKey(rsp.Key)
 	if err != nil {
-<<<<<<< HEAD
-		return errors.InternalServerError(common.SERVICE_ENC_KEY, "failed to update key info %s", err)
-=======
 		return errors.InternalServerError(common.SERVICE_ENC_KEY, "failed to update key info, cause: %s", err.Error())
->>>>>>> 577bdd9d
 	}
 
 	err = openWithMasterKey(rsp.Key)
@@ -298,21 +290,13 @@
 
 	masterPasswordBytes, err := getMasterPassword()
 	if err != nil {
-<<<<<<< HEAD
-		return errors.InternalServerError(common.SERVICE_ENC_KEY, "failed to get password. Make sure you have the system keyring installed (%s)", err)
-=======
 		return errors.InternalServerError(common.SERVICE_ENC_KEY, "failed to get password. Make sure you have the system keyring installed. Cause: %s", err.Error())
->>>>>>> 577bdd9d
 	}
 
 	masterKey := crypto.KeyFromPassword(masterPasswordBytes, 32)
 	encryptedKeyContentBytes, err := crypto.Seal(masterKey, keyContentBytes)
 	if err != nil {
-<<<<<<< HEAD
-		return errors.InternalServerError(common.SERVICE_ENC_KEY, "failed to encrypt the default key %s", err)
-=======
 		return errors.InternalServerError(common.SERVICE_ENC_KEY, "failed to encrypt the default key. Cause: %s", err.Error())
->>>>>>> 577bdd9d
 	}
 	systemKey.Content = base64.StdEncoding.EncodeToString(encryptedKeyContentBytes)
 	log.Logger(context.Background()).Debug(fmt.Sprintf("Saving default key %s", systemKey.Content))
@@ -345,11 +329,7 @@
 	encryptedKeyContentBytes, err := crypto.Seal(passwordKey, keyContentBytes)
 
 	if err != nil {
-<<<<<<< HEAD
-		return errors.InternalServerError(common.SERVICE_ENC_KEY, "failed to encrypt the default key (%s)", err)
-=======
 		return errors.InternalServerError(common.SERVICE_ENC_KEY, "failed to encrypt the default key, cause: %s", err.Error())
->>>>>>> 577bdd9d
 	}
 	k.Content = base64.StdEncoding.EncodeToString(encryptedKeyContentBytes)
 	return nil
