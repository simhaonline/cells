/*
 * Copyright (c) 2018. Abstrium SAS <team (at) pydio.com>
 * This file is part of Pydio Cells.
 *
 * Pydio Cells is free software: you can redistribute it and/or modify
 * it under the terms of the GNU Affero General Public License as published by
 * the Free Software Foundation, either version 3 of the License, or
 * (at your option) any later version.
 *
 * Pydio Cells is distributed in the hope that it will be useful,
 * but WITHOUT ANY WARRANTY; without even the implied warranty of
 * MERCHANTABILITY or FITNESS FOR A PARTICULAR PURPOSE.  See the
 * GNU Affero General Public License for more details.
 *
 * You should have received a copy of the GNU Affero General Public License
 * along with Pydio Cells.  If not, see <http://www.gnu.org/licenses/>.
 *
 * The latest code can be found at <https://pydio.com>.
 */

package policy

import (
	"github.com/ory/ladon"

	"github.com/pydio/cells/common/proto/idm"
	"github.com/pydio/cells/common/service/context"
	"github.com/pydio/cells/common/utils"
	"github.com/pydio/cells/idm/policy/conditions"
)

var (
	// DefaultPolicyGroups provides some sample policies to Admin Users.
	// Note that Name and Description fields are generally i18nized
	// that is why we rather declare here the corresponding message IDs.
	DefaultPolicyGroups = []*idm.PolicyGroup{
		{
			Uuid:          "public-access",
			Name:          "PolicyGroup.PublicAccess.Title",
			Description:   "PolicyGroup.PublicAccess.Description",
			ResourceGroup: idm.PolicyResourceGroup_rest,
			Policies: []*idm.Policy{
				LadonToProtoPolicy(&ladon.DefaultPolicy{
					ID:          "discovery-policy",
					Description: "PolicyGroup.PublicAccess.Rule1",
					Subjects:    []string{"profile:anon"},
					Resources:   []string{"rest:/config/discovery<.*>"},
					Actions:     []string{"GET"},
					Effect:      ladon.AllowAccess,
				}),
				LadonToProtoPolicy(&ladon.DefaultPolicy{
					ID:          "reset-password-policy",
					Description: "PolicyGroup.PublicAccess.Rule2",
					Subjects:    []string{"profile:anon"},
					Resources:   []string{"rest:/auth/reset-password<.*>"},
					Actions:     []string{"PUT", "POST"},
					Effect:      ladon.AllowAccess,
				}),
				LadonToProtoPolicy(&ladon.DefaultPolicy{
					ID:          "frontend-state",
					Description: "PolicyGroup.PublicAccess.Rule3",
					Subjects:    []string{"profile:anon"},
					Resources:   []string{"rest:/frontend/<.*>"},
					Actions:     []string{"GET"},
					Effect:      ladon.AllowAccess,
				}),
				LadonToProtoPolicy(&ladon.DefaultPolicy{
					ID:          "frontend-auth",
					Description: "PolicyGroup.PublicAccess.Rule3",
					Subjects:    []string{"profile:anon"},
					Resources:   []string{"rest:/frontend/session"},
					Actions:     []string{"POST"},
					Effect:      ladon.AllowAccess,
				}),
			},
		},

		{
			Uuid:          "public-access-install",
			Name:          "PolicyGroup.PublicInstall.Title",
			Description:   "PolicyGroup.PublicInstall.Description",
			ResourceGroup: idm.PolicyResourceGroup_rest,
			Policies: []*idm.Policy{
				LadonToProtoPolicy(&ladon.DefaultPolicy{
					ID:          "install-policy",
					Description: "PolicyGroup.PublicInstall.Rule1",
					Subjects:    []string{"profile:anon"},
					Resources:   []string{"rest:/install"},
					Actions:     []string{"GET", "POST"},
					Effect:      ladon.AllowAccess,
				}),
			},
		},

		// Default Accesses to REST endpoints for logged user and for admin user
		{
			Uuid:          "rest-apis-default-accesses",
			Name:          "PolicyGroup.LoggedUsers.Title",
			Description:   "PolicyGroup.LoggedUsers.Description",
			ResourceGroup: idm.PolicyResourceGroup_rest,
			Policies: []*idm.Policy{
				LadonToProtoPolicy(&ladon.DefaultPolicy{
					ID:          "admin-default-policy",
					Description: "PolicyGroup.LoggedUsers.Rule1",
					Subjects:    []string{"profile:admin"},
					Resources:   []string{"rest:<.+>"},
					Actions:     []string{"GET", "POST", "DELETE", "PUT", "PATCH"},
					Effect:      ladon.AllowAccess,
				}),
				LadonToProtoPolicy(&ladon.DefaultPolicy{
					ID:          "user-default-policy",
					Description: "PolicyGroup.LoggedUsers.Rule2",
					Subjects:    []string{"profile:standard", "profile:shared"},
					Resources: []string{
						"rest:/acl",
						"rest:/acl/<.+>",
						"rest:/user",
						"rest:/user/<.+>",
						"rest:/workspace",
						"rest:/workspace/<.+>",
						"rest:/role",
						"rest:/role/<.+>",
						"rest:/graph<.+>",
						"rest:/docstore/bulk_delete/keystore",
						"rest:/docstore/keystore<.+>",
						"rest:/jobs/user",
						"rest:/jobs/user<.+>",
						"rest:/meta<.+>",
						"rest:/user-meta<.+>",
						"rest:/mailer/send",
						"rest:/search/nodes",
						"rest:/share<.+>",
						"rest:/activity<.+>",
						"rest:/changes",
						"rest:/changes<.+>",
						"rest:/frontend/<.*>",
						"rest:/tree/<.*>",
					},
					Actions: []string{"GET", "POST", "DELETE", "PUT", "PATCH"},
					Effect:  ladon.AllowAccess,
				}),
				LadonToProtoPolicy(&ladon.DefaultPolicy{
<<<<<<< HEAD
					ID:          "user-meta-tags-no-delete",
					Description: "Prevent clearing user meta tags for non admins",
					Subjects:    []string{"profile:standard", "profile:shared"},
					Resources: []string{
						"rest:/user-meta/tags<.+>",
					},
					Actions: []string{"DELETE"},
					Effect:  ladon.DenyAccess,
=======
					ID:          "shares-default-policy",
					Description: "PolicyGroup.LoggedUsers.Rule3",
					Subjects:    []string{"profile:standard", "profile:shared"},
					Resources:   []string{"rest:/docstore/share/<.+>"},
					Actions:     []string{"GET", "PUT"},
					Effect:      ladon.AllowAccess,
>>>>>>> 5529392f
				}),
			},
		},

		{
			Uuid:          "oidc-actions-policies",
			Name:          "PolicyGroup.OIDC.Title",
			Description:   "PolicyGroup.OIDC.Description",
			ResourceGroup: idm.PolicyResourceGroup_oidc,
			Policies: []*idm.Policy{
				LadonToProtoPolicy(&ladon.DefaultPolicy{
					ID:          "all-users-login",
					Description: "PolicyGroup.OIDC.Rule1",
					Subjects:    []string{"user:<.+>", "profile:<.+>", "role:<.+>"},
					Resources:   []string{"oidc"},
					Actions:     []string{"login"},
					Effect:      ladon.AllowAccess,
				}),
			},
		},

		// Sample Complex policy, composed of many policies, linked to ACLs.
		// sample-acl-policy allows read-write by default but:
		// - disables write if accessed locally and folder name is "target",
		// - hides files with extension "png" when accessed locally.
		{
			Uuid:          "sample-acl-policy",
			Name:          "PolicyGroup.ACLSample1.Title",
			Description:   "PolicyGroup.ACLSample1.Description",
			ResourceGroup: idm.PolicyResourceGroup_acl,
			Policies: []*idm.Policy{
				LadonToProtoPolicy(&ladon.DefaultPolicy{
					ID:          "acl-complex-rule1",
					Description: "PolicyGroup.ACLSample1.Rule1",
					Subjects:    []string{"policy:sample-acl-policy"},
					Resources:   []string{"acl"},
					Actions:     []string{"read", "write"},
					Effect:      ladon.AllowAccess,
				}),
				LadonToProtoPolicy(&ladon.DefaultPolicy{
					ID:          "acl-complex-rule2",
					Description: "PolicyGroup.ACLSample1.Rule2",
					Subjects:    []string{"policy:sample-acl-policy"},
					Resources:   []string{"acl"},
					Actions:     []string{"write"},
					Effect:      ladon.DenyAccess,
					Conditions: ladon.Conditions{
						servicecontext.HttpMetaRemoteAddress: &conditions.StringNotMatchCondition{
							Matches: "localhost|127.0.0.1|::1",
						},
						utils.PolicyNodeMetaName: &ladon.StringMatchCondition{
							Matches: "target",
						},
					},
				}),
				LadonToProtoPolicy(&ladon.DefaultPolicy{
					ID:          "acl-complex-rule3",
					Description: "PolicyGroup.ACLSample1.Rule3",
					Subjects:    []string{"policy:sample-acl-policy"},
					Resources:   []string{"acl"},
					Actions:     []string{"read"},
					Effect:      ladon.DenyAccess,
					Conditions: ladon.Conditions{
						servicecontext.HttpMetaRemoteAddress: &conditions.StringNotMatchCondition{
							Matches: "localhost|127.0.0.1|::1",
						},
						utils.PolicyNodeMetaName: &ladon.StringMatchCondition{
							Matches: "(.+)\\.png",
						},
					},
				}),
			},
		},

		// This policy enables access to a given workspace for a given period only.
		{
			Uuid:          "limited-period-access-acl-policy2",
			Name:          "PolicyGroup.ACLSamplePeriod.Title",
			Description:   "PolicyGroup.ACLSamplePeriod.Description",
			ResourceGroup: idm.PolicyResourceGroup_acl,
			Policies: []*idm.Policy{
				LadonToProtoPolicy(&ladon.DefaultPolicy{
					ID:          "acl-temporary-access2",
					Description: "PolicyGroup.ACLSamplePeriod.Rule1",
					Subjects:    []string{"policy:limited-period-access-acl-policy2"},
					Resources:   []string{"acl"},
					Actions:     []string{"write", "read"},
					Effect:      ladon.AllowAccess,
					Conditions: ladon.Conditions{
						servicecontext.ClientTime: &conditions.WithinPeriodCondition{
							Matches: "2018-02-01T00:00+0100/2018-04-01T00:00+0100",
						},
					},
				}),
			},
		},

		// This policy totally disables access to a given workspace after a given date
		{
			Uuid:          "no-access-after-acl-policy",
			Name:          "PolicyGroup.ACLSampleDateDisable.Title",
			Description:   "PolicyGroup.ACLSampleDateDisable.Description",
			ResourceGroup: idm.PolicyResourceGroup_acl,
			Policies: []*idm.Policy{
				LadonToProtoPolicy(&ladon.DefaultPolicy{
					ID:          "acl-date-rule1",
					Description: "PolicyGroup.ACLSampleDateDisable.Rule1",
					Subjects:    []string{"policy:no-access-after-acl-policy"},
					Resources:   []string{"acl"},
					Actions:     []string{"read", "write"},
					Effect:      ladon.AllowAccess,
				}),
				LadonToProtoPolicy(&ladon.DefaultPolicy{
					ID:          "acl-date-rule2",
					Description: "PolicyGroup.ACLSampleDateDisable.Rule2",
					Subjects:    []string{"policy:no-access-after-acl-policy"},
					Resources:   []string{"acl"},
					Actions:     []string{"read", "write"},
					Effect:      ladon.DenyAccess,
					Conditions: ladon.Conditions{
						servicecontext.ServerTime: &conditions.DateAfterCondition{
							Matches: "2018-02-28T23:59+0100",
						},
					},
				}),
			},
		},

		// This policy enable access to a given workspace only during business hours
		{
			Uuid:          "office-hours-access-acl-policy",
			Name:          "PolicyGroup.ACLSampleBusinessHours.Title",
			Description:   "PolicyGroup.ACLSampleBusinessHours.Description",
			ResourceGroup: idm.PolicyResourceGroup_acl,
			Policies: []*idm.Policy{
				LadonToProtoPolicy(&ladon.DefaultPolicy{
					ID:          "acl-office-hours-rule",
					Description: "PolicyGroup.ACLSampleBusinessHours.Rule1",
					Subjects:    []string{"policy:office-hours-access-acl-policy"},
					Resources:   []string{"acl"},
					Actions:     []string{"read", "write"},
					Effect:      ladon.AllowAccess,
					Conditions: ladon.Conditions{
						servicecontext.ClientTime: &conditions.OfficeHoursCondition{
							Matches: "Monday-Friday/09:00/18:30",
						},
					},
				}),
			},
		},
		// This policy should totally disable access to a given workspace
		{
			Uuid:          "no-external-access-acl-policy",
			Name:          "PolicyGroup.ACLSampleExternalIP.Title",
			Description:   "PolicyGroup.ACLSampleExternalIP.Description",
			ResourceGroup: idm.PolicyResourceGroup_acl,
			Policies: []*idm.Policy{
				LadonToProtoPolicy(&ladon.DefaultPolicy{
					ID:          "acl-complex-rule4",
					Description: "PolicyGroup.ACLSampleExternalIP.Rule1",
					Subjects:    []string{"policy:no-external-access-acl-policy"},
					Resources:   []string{"acl"},
					Actions:     []string{"read", "write"},
					Effect:      ladon.AllowAccess,
				}),
				LadonToProtoPolicy(&ladon.DefaultPolicy{
					ID:          "acl-complex-rule5",
					Description: "PolicyGroup.ACLSampleExternalIP.Rule2",
					Subjects:    []string{"policy:no-external-access-acl-policy"},
					Resources:   []string{"acl"},
					Actions:     []string{"read", "write"},
					Effect:      ladon.DenyAccess,
					Conditions: ladon.Conditions{
						servicecontext.HttpMetaRemoteAddress: &conditions.StringNotMatchCondition{
							Matches: "localhost|127.0.0.1|::1",
						},
					},
				}),
			},
		},
	}
)<|MERGE_RESOLUTION|>--- conflicted
+++ resolved
@@ -140,7 +140,14 @@
 					Effect:  ladon.AllowAccess,
 				}),
 				LadonToProtoPolicy(&ladon.DefaultPolicy{
-<<<<<<< HEAD
+					ID:          "shares-default-policy",
+					Description: "PolicyGroup.LoggedUsers.Rule3",
+					Subjects:    []string{"profile:standard", "profile:shared"},
+					Resources:   []string{"rest:/docstore/share/<.+>"},
+					Actions:     []string{"GET", "PUT"},
+					Effect:      ladon.AllowAccess,
+				}),
+				LadonToProtoPolicy(&ladon.DefaultPolicy{
 					ID:          "user-meta-tags-no-delete",
 					Description: "Prevent clearing user meta tags for non admins",
 					Subjects:    []string{"profile:standard", "profile:shared"},
@@ -149,14 +156,6 @@
 					},
 					Actions: []string{"DELETE"},
 					Effect:  ladon.DenyAccess,
-=======
-					ID:          "shares-default-policy",
-					Description: "PolicyGroup.LoggedUsers.Rule3",
-					Subjects:    []string{"profile:standard", "profile:shared"},
-					Resources:   []string{"rest:/docstore/share/<.+>"},
-					Actions:     []string{"GET", "PUT"},
-					Effect:      ladon.AllowAccess,
->>>>>>> 5529392f
 				}),
 			},
 		},
