version: '3'
services:

    # Cells image with one named volume for the data
    cells:
        image: pydio/cells:latest
        restart: always    
        # volumes: ["data:/root/.config/pydio/cells/data"]
        # Add custom ssl certificate to environment.
        volumes: ["static:/root/.config/pydio/cells/static/pydio", "data:/root/.config/pydio/cells/data", "/path/to/your/ssl.cert:/root/ssl/ssl.cert", "/path/to/your/ssl.key:/root/ssl/ssl.key"]
        ports: ["8080:8080"]
        environment:
            - CELLS_BIND=localhost:8080
            - CELLS_EXTERNAL=localhost:8080
            - CELLS_NO_SSL=0
<<<<<<< HEAD
            - CELLS_SSL_CERT_FILE=/root/ssl/ssl.cert
            - CELLS_SSL_KEY_FILE=/root/ssl/ssl.key
=======
>>>>>>> 628d0989

    # MySQL image with a default database cells and a dedicated user pydio
    mysql:
        image: mysql:5.7
        restart: always
        environment:
            MYSQL_ROOT_PASSWORD: P@ssw0rd
            MYSQL_DATABASE: cells
            MYSQL_USER: pydio
            MYSQL_PASSWORD: P@ssw0rd
        command: [mysqld, --character-set-server=utf8mb4, --collation-server=utf8mb4_unicode_ci]
        ports: ["3306:3306"]

volumes:
    data: {}<|MERGE_RESOLUTION|>--- conflicted
+++ resolved
@@ -13,11 +13,8 @@
             - CELLS_BIND=localhost:8080
             - CELLS_EXTERNAL=localhost:8080
             - CELLS_NO_SSL=0
-<<<<<<< HEAD
             - CELLS_SSL_CERT_FILE=/root/ssl/ssl.cert
             - CELLS_SSL_KEY_FILE=/root/ssl/ssl.key
-=======
->>>>>>> 628d0989
 
     # MySQL image with a default database cells and a dedicated user pydio
     mysql:
